
function prettify_axis_limits(all_axes, currFig_children, ax_pos, xlims_subplot, ylims_subplot, clims_subplot, ...
    XLimits, YLimits, CLimits, LimitsRound, SymmetricalCLimits)

if ~isnan(LimitsRound) % round up all limits to the nearest LimitsRound decimal place
    xlims_subplot = arrayfun(@(x) prettify_roundUpNatural(x, LimitsRound), xlims_subplot);
    ylims_subplot = arrayfun(@(x) prettify_roundUpNatural(x, LimitsRound), ylims_subplot);
    clims_subplot = arrayfun(@(x) prettify_roundUpNatural(x, LimitsRound), clims_subplot);
end

% homogenize x, y, and climits across rows/columns of plots.
<<<<<<< HEAD
if ismember(XLimits, {'all', 'rows', 'cols'}) || ismember(YLimits, {'all', 'rows', 'cols'}) || ismember(CLimits, {'all', 'rows', 'cols'})
=======

if isnumeric(XLimits) && isnumeric(YLimits)
    for iAx = 1:size(all_axes, 2)
        thisAx = all_axes(iAx);
        currAx = currFig_children(thisAx);
        set(currAx, 'XLim', [XLimits(1), XLimits(2)]);
        set(currAx, 'YLim', [YLimits(1), YLimits(2)]);
    end

elseif ismember(XLimits, {'all', 'rows', 'cols'}) || ismember(YLimits, {'all', 'rows', 'cols'}) || ismember(CLimits, {'all', 'rows', 'cols'})
>>>>>>> d073537e
    % get rows and cols
    col_subplots = unique(ax_pos(:, 1));
    row_subplots = unique(ax_pos(:, 2));

    col_xlims = arrayfun(@(x) [min(min(xlims_subplot(ax_pos(:, 1) == col_subplots(x), :))), ...
        max(max(xlims_subplot(ax_pos(:, 1) == col_subplots(x), :)))], 1:size(col_subplots, 1), 'UniformOutput', false);
    row_xlims = arrayfun(@(x) [min(min(xlims_subplot(ax_pos(:, 2) == row_subplots(x), :))), ...
        max(max(xlims_subplot(ax_pos(:, 2) == row_subplots(x), :)))], 1:size(row_subplots, 1), 'UniformOutput', false);
    col_ylims = arrayfun(@(x) [min(min(ylims_subplot(ax_pos(:, 1) == col_subplots(x), :))), ...
        max(max(ylims_subplot(ax_pos(:, 1) == col_subplots(x), :)))], 1:size(col_subplots, 1), 'UniformOutput', false);
    row_ylims = arrayfun(@(x) [min(min(ylims_subplot(ax_pos(:, 2) == row_subplots(x), :))), ...
        max(max(ylims_subplot(ax_pos(:, 2) == row_subplots(x), :)))], 1:size(row_subplots, 1), 'UniformOutput', false);
    col_clims = arrayfun(@(x) [min(min(clims_subplot(ax_pos(:, 1) == col_subplots(x), :))), ...
        max(max(clims_subplot(ax_pos(:, 1) == col_subplots(x), :)))], 1:size(col_subplots, 1), 'UniformOutput', false);
    row_clims = arrayfun(@(x) [min(min(clims_subplot(ax_pos(:, 2) == row_subplots(x), :))), ...
        max(max(clims_subplot(ax_pos(:, 2) == row_subplots(x), :)))], 1:size(row_subplots, 1), 'UniformOutput', false);


    for iAx = 1:size(all_axes, 2)
        thisAx = all_axes(iAx);
        currAx = currFig_children(thisAx);
        if ~isempty(currAx) %(currAx, limits, limitRows, limitCols, axPos, limitIdx_row, limitIdx_col, limitType)
            setNewXYLimits(currAx, xlims_subplot, row_xlims, col_xlims, ax_pos, row_subplots, ...
                col_subplots, XLimits, 'Xlim', iAx) %set x limits
            
            setNewXYLimits(currAx, ylims_subplot, row_ylims, col_ylims, ax_pos, row_subplots, ...
                col_subplots, YLimits, 'Ylim', iAx) %set y limits


            if ismember(CLimits, {'all'})
                theseCLims = clims_subplot;
            elseif ismember(CLimits, {'cols'})
                theseCLims = col_clims{ax_pos(iAx, 1) == col_subplots};
            elseif ismember(CLimits, {'rows'})
                theseCLims = row_clims{ax_pos(iAx, 2) == row_subplots};
            else
                theseCLims = clims_subplot(iAx, :);
            end
            setNewCLimits(currAx, theseCLims, SymmetricalCLimits)
        end


    end


elseif SymmetricalCLimits
    for iAx = 1:size(all_axes, 2)
        thisAx = all_axes(iAx);
        currAx = currFig_children(thisAx);
        theseCLims = currAx.CLim;
        setNewCLimits(currAx, theseCLims, SymmetricalCLimits)
    end
end


    function setNewXYLimits(currAx, limits, limitRows, limitCols, axPos, limitIdx_row, limitIdx_col, limitType, textLim, iAx)
        if ismember(limitType, {'all'})
            set(currAx, textLim, [min(min(limits)), max(max(limits))]);
        elseif ismember(limitType, {'rows'})
            set(currAx, textLim, limitRows{limitIdx_row == axPos(iAx, 2)});
        elseif ismember(limitType, {'cols'})
            set(currAx, textLim, limitCols{limitIdx_col == axPos(iAx, 1)});
        end
    end

    function setNewCLimits(currAx, theseCLims, SymmetricalCLimits)
        if any(any(~isnan(theseCLims)))
            if SymmetricalCLimits && any(any(theseCLims < 0)) && any(any(theseCLims > 0)) % diverging
                set(currAx, 'Clim', [-nanmax(nanmax(abs(theseCLims))), nanmax(nanmax(abs(theseCLims)))]);
            elseif SymmetricalCLimits && any(any(theseCLims < 0))
                set(currAx, 'Clim', [-nanmax(nanmax(abs(theseCLims))), 0]);
            elseif SymmetricalCLimits && any(any(theseCLims > 0))
                set(currAx, 'Clim', [0, nanmax(nanmax(abs(theseCLims)))]);
            else
                set(currAx, 'Clim', [nanmin(nanmin(theseCLims)), nanmax(nanmax(theseCLims))]);
            end
        end
    end
end<|MERGE_RESOLUTION|>--- conflicted
+++ resolved
@@ -9,9 +9,6 @@
 end
 
 % homogenize x, y, and climits across rows/columns of plots.
-<<<<<<< HEAD
-if ismember(XLimits, {'all', 'rows', 'cols'}) || ismember(YLimits, {'all', 'rows', 'cols'}) || ismember(CLimits, {'all', 'rows', 'cols'})
-=======
 
 if isnumeric(XLimits) && isnumeric(YLimits)
     for iAx = 1:size(all_axes, 2)
@@ -22,7 +19,6 @@
     end
 
 elseif ismember(XLimits, {'all', 'rows', 'cols'}) || ismember(YLimits, {'all', 'rows', 'cols'}) || ismember(CLimits, {'all', 'rows', 'cols'})
->>>>>>> d073537e
     % get rows and cols
     col_subplots = unique(ax_pos(:, 1));
     row_subplots = unique(ax_pos(:, 2));
