--- conflicted
+++ resolved
@@ -25,11 +25,7 @@
 addParameter(p, 'LineWidth', 1.5, @isnumeric);
 addParameter(p, 'LineMargin', 0.001, @isnumeric);
 addParameter(p, 'TickLength', 0.01, @isnumeric);
-<<<<<<< HEAD
-addParameter(p, 'TextMargin', 0.02, @isnumeric);
-=======
 addParameter(p, 'TextMargin', 0.05, @isnumeric);
->>>>>>> d073537e
 % Plot type paramaters 
 % addParameter(p, 'AxisForPvalues', 'Y'); % Y axis by default. Change to X
 % or Z if necessary %QQ to add 
