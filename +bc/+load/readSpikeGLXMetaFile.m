function [scalingFactor, channelMapImro, probeType] = readSpikeGLXMetaFile(metaFile, probeType)
% Read SpikeGLX meta file and calculate scaling factor to convert raw data to microvolts
% Based on Jennifer Colonell's SGLX_readMeta implementation: https://github.com/jenniferColonell/SpikeGLX_Datafile_Tools
%
% Inputs:
%   metaFile: string, full path to meta file
%   probeType: string, (optional) probe type if not found in meta file
%
% Outputs:
%   scalingFactor: double, scaling factor to convert raw data to microvolts
%   channelMapImro: string, channel map information
%   probeType: string, detected or provided probe type

    % Parse meta file using the official method
    fid = fopen(metaFile, 'r');
    C = textscan(fid, '%[^=] = %[^\r\n]');
    fclose(fid);
    
    % Convert to structure
    meta = struct();
    for i = 1:length(C{1})
        tag = C{1}{i};
        if tag(1) == '~'
            tag = sprintf('%s', tag(2:end));
        end
        meta.(tag) = C{2}{i};
    end
    
    % Get probe type
    if isfield(meta, 'imDatPrb_type')
        probeType = meta.imDatPrb_type;
    elseif isfield(meta, 'imProbeOpt')
        probeType = meta.imProbeOpt;
    elseif strcmp(probeType, 'NaN')
        error(['No probe type found in meta file and no probeType specified. ', ...
            'Please specify a probe type parameter.']);
    end
<<<<<<< HEAD
    
    % Get channel map information
    if isfield(meta, 'imroTbl')
        channelMapImro = meta.imroTbl;
    elseif isfield(meta, 'imRoTbl')  % Alternative spelling
        channelMapImro = meta.imRoTbl;
=======
end

% get bits_encoding
expr_imMax = 'imMaxInt=';
[~, startIndeximMax] = regexp(filetext, expr_imMax);
if isempty(startIndeximMax) % new convention in new spike glx argh
    if ismember(probeType, {'1', '3', '0', '1020', '1030', '1100', '1120', '1121', '1122', '1123', '1200', '1300', '1110'}) %NP1, NP1-like
        bits_encoding = 2^10; % 10-bit analog to digital
    elseif ismember(probeType, {'21', '2003', '2004', '24', '2013', '2014', '2020'}) % NP2, NP2-like
        bits_encoding = 2^14; % 14-bit analog to digital
>>>>>>> 29a16996
    else
        channelMapImro = '';
        if strcmp(probeType, '0')
            channelMapImro = 'NPtype21_bank0_ref0';
        end
    end
    
    % Get maximum integer value (bits encoding)
    if isfield(meta, 'imMaxInt')
        bits_encoding = str2double(meta.imMaxInt);
    else
        % Determine based on probe type
        probeNum = str2double(probeType);
        if ismember(probeNum, [1, 3, 0, 1020, 1030, 1100, 1120, 1121, 1122, 1123, 1200, 1300, 1110])
            bits_encoding = 512;  % NP1: 10-bit ADC = 2^9
        elseif ismember(probeNum, [21, 2003, 2004, 24, 2013, 2014, 2020])
            bits_encoding = 16384;  % NP2: 14-bit ADC = 2^14
        else
            error('Unrecognized probe type: %s', probeType);
        end
    end
    
    % Get voltage range
    if isfield(meta, 'imAiRangeMax')
        Vrange = str2double(meta.imAiRangeMax) * 2 * 1e6;  % Convert to microvolts
    else
        probeNum = str2double(probeType);
        if ismember(probeNum, [1, 3, 0, 1020, 1030, 1100, 1120, 1121, 1122, 1123, 1200, 1300, 1110])
            Vrange = 1.2e6;  % NP1: ±0.6V
        elseif ismember(probeNum, [21, 2003, 2004, 24, 2013, 2014, 2020])
            Vrange = 1.0e6;  % NP2: ±0.5V
        else
            error('Unrecognized probe type for voltage range: %s', probeType);
        end
    end
    
    % Get gain - Use ChanGainsIM from the reference implementation
    if isfield(meta, 'imroTbl') || isfield(meta, 'imRoTbl')
        % Parse the gain from the imro table
        if isfield(meta, 'typeEnabled')
            % 3A data
            C = textscan(meta.imroTbl, '(%*s %*s %*s %d %d', ...
                'EndOfLine', ')', 'HeaderLines', 1);
        else
            % 3B data
            C = textscan(meta.imroTbl, '(%*s %*s %*s %d %d %*s', ...
                'EndOfLine', ')', 'HeaderLines', 1);
        end
        if ~isempty(C{1})
            gain = double(C{1}(1));  % Use first channel's gain
        else
            gain = getDefaultGain(probeType);
        end
    else
        gain = getDefaultGain(probeType);
    end
    
    % Calculate scaling factor
    scalingFactor = Vrange / bits_encoding / gain;
end

function gain = getDefaultGain(probeType)
    % Helper function to get default gain based on probe type
    probeNum = str2double(probeType);
    if ismember(probeNum, [1, 3, 0, 1020, 1030, 1100, 1120, 1121, 1122, 1123, 1200, 1300, 1110])
        gain = 500;  % NP1
    elseif ismember(probeNum, [21, 2003, 2004, 24, 2013, 2014, 2020])
        gain = 80;   % NP2
    else
        error('Unrecognized probe type for gain: %s', probeType);
    end
end<|MERGE_RESOLUTION|>--- conflicted
+++ resolved
@@ -1,48 +1,58 @@
 function [scalingFactor, channelMapImro, probeType] = readSpikeGLXMetaFile(metaFile, probeType)
-% Read SpikeGLX meta file and calculate scaling factor to convert raw data to microvolts
-% Based on Jennifer Colonell's SGLX_readMeta implementation: https://github.com/jenniferColonell/SpikeGLX_Datafile_Tools
+% JF QQ NEEDS UPDATING - SEE JENNIFER COLONELL'S FUNCTIONS
+% read spikeGLX meta file and calculate scaling factor value to convert raw data to
+% microvolts
+% ------
+% Inputs
+% ------
+% metaFile: string, full path to meta file (should be a structure.oebin file)
+% ------
+% Outputs
+% ------
+% scaling factor: double, scaling factor value to convert raw data to
+% microvolts
 %
-% Inputs:
-%   metaFile: string, full path to meta file
-%   probeType: string, (optional) probe type if not found in meta file
-%
-% Outputs:
-%   scalingFactor: double, scaling factor to convert raw data to microvolts
-%   channelMapImro: string, channel map information
-%   probeType: string, detected or provided probe type
 
-    % Parse meta file using the official method
-    fid = fopen(metaFile, 'r');
-    C = textscan(fid, '%[^=] = %[^\r\n]');
-    fclose(fid);
-    
-    % Convert to structure
-    meta = struct();
-    for i = 1:length(C{1})
-        tag = C{1}{i};
-        if tag(1) == '~'
-            tag = sprintf('%s', tag(2:end));
-        end
-        meta.(tag) = C{2}{i};
+% read meta file
+filetext = fileread(metaFile);
+
+% try and get probe type from meta file (imDatPrb_type or imProbeOpt fields)
+expr_scaling = 'imDatPrb_type=*';
+[~, startIndex] = regexp(filetext, expr_scaling);
+if isempty(startIndex) % try second option: there are two different saving conventions
+    expr_scaling = 'imProbeOpt=*';
+    [~, startIndex] = regexp(filetext, expr_scaling);
+end
+if isempty(startIndex) % if still no probe type information is found, use the param value
+    if strcmp(probeType, 'NaN')
+        error(['no probe type found in spikeGLX meta file and no param.probeType specified. ', ...
+            'Edit the param.probeType value in bc_qualityParamValues.'])
     end
-    
-    % Get probe type
-    if isfield(meta, 'imDatPrb_type')
-        probeType = meta.imDatPrb_type;
-    elseif isfield(meta, 'imProbeOpt')
-        probeType = meta.imProbeOpt;
-    elseif strcmp(probeType, 'NaN')
-        error(['No probe type found in meta file and no probeType specified. ', ...
-            'Please specify a probe type parameter.']);
+else
+    endIndex = find(filetext(startIndex:end) == newline, 1, 'first') + startIndex - 2;
+    if isempty(endIndex)
+        endIndex = length(filetext);
     end
-<<<<<<< HEAD
-    
-    % Get channel map information
-    if isfield(meta, 'imroTbl')
-        channelMapImro = meta.imroTbl;
-    elseif isfield(meta, 'imRoTbl')  % Alternative spelling
-        channelMapImro = meta.imRoTbl;
-=======
+    probeType = filetext(startIndex+1:endIndex-1);
+end
+
+% get channel map information
+expr_chanMap = 'imRoFile=';
+[~, startIndexChanMap] = regexp(filetext, expr_chanMap);
+expr_afterChanMap = 'imSampRate';
+[~, endIndexChanMap] = regexp(filetext, expr_afterChanMap);
+if isempty(startIndexChanMap) % new convention in new spike glx argh
+    expr_chanMap = 'imroFile=';
+    [~, startIndexChanMap] = regexp(filetext, expr_chanMap);
+    expr_afterChanMap = 'nDataDirs';
+    [~, endIndexChanMap] = regexp(filetext, expr_afterChanMap);
+end
+
+channelMapImro = filetext(startIndexChanMap+1:endIndexChanMap-2-length(expr_afterChanMap));
+if isempty(channelMapImro) % default was used
+    if strcmp(probeType, '0')
+        channelMapImro = 'NPtype21_bank0_ref0';
+    end
 end
 
 % get bits_encoding
@@ -53,76 +63,48 @@
         bits_encoding = 2^10; % 10-bit analog to digital
     elseif ismember(probeType, {'21', '2003', '2004', '24', '2013', '2014', '2020'}) % NP2, NP2-like
         bits_encoding = 2^14; % 14-bit analog to digital
->>>>>>> 29a16996
     else
-        channelMapImro = '';
-        if strcmp(probeType, '0')
-            channelMapImro = 'NPtype21_bank0_ref0';
-        end
+        error('unrecognized probe type. Check the imDatPrb_type value in your meta file and create a github issue / email us to add support for this probe type')
     end
-    
-    % Get maximum integer value (bits encoding)
-    if isfield(meta, 'imMaxInt')
-        bits_encoding = str2double(meta.imMaxInt);
-    else
-        % Determine based on probe type
-        probeNum = str2double(probeType);
-        if ismember(probeNum, [1, 3, 0, 1020, 1030, 1100, 1120, 1121, 1122, 1123, 1200, 1300, 1110])
-            bits_encoding = 512;  % NP1: 10-bit ADC = 2^9
-        elseif ismember(probeNum, [21, 2003, 2004, 24, 2013, 2014, 2020])
-            bits_encoding = 16384;  % NP2: 14-bit ADC = 2^14
-        else
-            error('Unrecognized probe type: %s', probeType);
-        end
+else
+    endIndex = find(filetext(startIndeximMax:end) == newline, 1, 'first') + startIndeximMax - 2;
+    if isempty(endIndex)
+        endIndex = length(filetext);
     end
-    
-    % Get voltage range
-    if isfield(meta, 'imAiRangeMax')
-        Vrange = str2double(meta.imAiRangeMax) * 2 * 1e6;  % Convert to microvolts
-    else
-        probeNum = str2double(probeType);
-        if ismember(probeNum, [1, 3, 0, 1020, 1030, 1100, 1120, 1121, 1122, 1123, 1200, 1300, 1110])
-            Vrange = 1.2e6;  % NP1: ±0.6V
-        elseif ismember(probeNum, [21, 2003, 2004, 24, 2013, 2014, 2020])
-            Vrange = 1.0e6;  % NP2: ±0.5V
-        else
-            error('Unrecognized probe type for voltage range: %s', probeType);
-        end
-    end
-    
-    % Get gain - Use ChanGainsIM from the reference implementation
-    if isfield(meta, 'imroTbl') || isfield(meta, 'imRoTbl')
-        % Parse the gain from the imro table
-        if isfield(meta, 'typeEnabled')
-            % 3A data
-            C = textscan(meta.imroTbl, '(%*s %*s %*s %d %d', ...
-                'EndOfLine', ')', 'HeaderLines', 1);
-        else
-            % 3B data
-            C = textscan(meta.imroTbl, '(%*s %*s %*s %d %d %*s', ...
-                'EndOfLine', ')', 'HeaderLines', 1);
-        end
-        if ~isempty(C{1})
-            gain = double(C{1}(1));  % Use first channel's gain
-        else
-            gain = getDefaultGain(probeType);
-        end
-    else
-        gain = getDefaultGain(probeType);
-    end
-    
-    % Calculate scaling factor
-    scalingFactor = Vrange / bits_encoding / gain;
+    bits_encoding = str2num(filetext(startIndeximMax+1:endIndex-1));
 end
 
-function gain = getDefaultGain(probeType)
-    % Helper function to get default gain based on probe type
-    probeNum = str2double(probeType);
-    if ismember(probeNum, [1, 3, 0, 1020, 1030, 1100, 1120, 1121, 1122, 1123, 1200, 1300, 1110])
-        gain = 500;  % NP1
-    elseif ismember(probeNum, [21, 2003, 2004, 24, 2013, 2014, 2020])
-        gain = 80;   % NP2
+% get
+expr_vMax = 'imAiRangeMax =';
+[~, startIndexvMax] = regexp(filetext, expr_vMax);
+if isempty(startIndexvMax) % new convention in new spike glx argh
+    if ismember(probeType, {'1', '3', '0', '1020', '1030', '1100', '1120', '1121', '1122', '1123', '1200', '1300', '1110'}) %NP1, NP2-like
+        Vrange = 1.2e6; % from -0.6 to 0.6 V = 1.2 V = 1.2 e6 microvolts
+    elseif ismember(probeType, {'21', '2003', '2004', '24', '2013', '2014', '2020'}) % NP2, NP2-like
+        Vrange = 1e6; % from -0.5 to 0.5 V = 1 V = 1 e6 microvolts
     else
-        error('Unrecognized probe type for gain: %s', probeType);
+        error('unrecognized probe type. Check the imDatPrb_type value in your meta file and create a github issue / email us to add support for this probe type')
     end
+else
+    endIndex = find(filetext(startIndexvMax:end) == newline, 1, 'first') + startIndexvMax - 2;
+    if isempty(endIndex)
+        endIndex = length(filetext);
+    end
+    Vrange = 2 * str2num(filetext(startIndexvMax+1:endIndex-1)) * 1e6;
+end
+
+% gain - QQ read out from table, modify. this could be wrong in some cases.
+%
+if ismember(probeType, {'1', '3', '0', '1020', '1030', '1100', '1120', '1121', '1122', '1123', '1200', '1300', '1110'}) %NP1, NP2-like
+    gain = 500; % 10-bit analog to digital
+elseif ismember(probeType, {'21', '2003', '2004', '24', '2014', '2020'}) % NP2, NP2-like
+    gain = 80; % 14-bit analog to digital
+elseif ismember(probeType, {'2013'}
+    gain = 100;
+else
+    error('unrecognized probe type. Check the imDatPrb_type value in your meta file and create a github issue / email us to add support for this probe type')
+end
+
+% calculate scaling factor
+scalingFactor = Vrange / bits_encoding / gain;
 end