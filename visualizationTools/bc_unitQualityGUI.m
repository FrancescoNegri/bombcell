--- conflicted
+++ resolved
@@ -93,12 +93,7 @@
 unitCmap(unitType == 0, :, :) = repmat([1, 0, 0], length(find(unitType == 0)), 1);
 unitCmap(unitType == 2, :, :) = repmat([0.29, 0, 0.51], length(find(unitType == 2)), 1);
 norm_spike_n = mat2gray(log10(accumarray(ephysData.spike_templates, 1)+1));
-<<<<<<< HEAD
-% norm_spike_n(norm_spike_n==0)=[];
-unitDots = scatter(norm_spike_n(uniqueTemps), ephysData.channel_positions(qMetric.maxChannels(uniqueTemps), 2), 5, unitCmap, ...
-=======
 unitDots = scatter(norm_spike_n(uniqueTemps), ephysData.channel_positions(qMetric.maxChannels, 2), 5, unitCmap, ...
->>>>>>> 1b8e2bd5
     'filled', 'ButtonDownFcn', @unit_click);
 currUnitDots = scatter(0, 0, 100, unitCmap(1, :, :), ...
     'filled', 'MarkerEdgeColor', [0, 0, 0], 'LineWidth', 4);
@@ -289,13 +284,12 @@
 thisUnit = uniqueTemps(iCluster);
 colorsGdBad = [1, 0, 0; 0, 0.5, 0];
 %% main title
-% -1 to match KS output (0-indexed)
 if unitType(iCluster) == 1
-    set(guiData.mainTitle, 'String', ['Unit ', num2str(thisUnit-1), ', single unit'], 'Color', [0, .5, 0]); 
+    set(guiData.mainTitle, 'String', ['Unit ', num2str(iCluster), ', single unit'], 'Color', [0, .5, 0]);
 elseif unitType(iCluster) == 0
-    set(guiData.mainTitle, 'String', ['Unit ', num2str(thisUnit-1), ', noise/non-somatic'], 'Color', [1, 0, 0]);
+    set(guiData.mainTitle, 'String', ['Unit ', num2str(iCluster), ', noise/non-somatic'], 'Color', [1, 0, 0]);
 elseif unitType(iCluster) == 2
-    set(guiData.mainTitle, 'String', ['Unit ', num2str(thisUnit-1), ', multi-unit'], 'Color', [0.29, 0, 0.51]);
+    set(guiData.mainTitle, 'String', ['Unit ', num2str(iCluster), ', multi-unit'], 'Color', [0.29, 0, 0.51]);
 end
 
 %% plot 1: update curr unit location
@@ -319,9 +313,6 @@
 chansToPlot = find(chanDistances < 100);
 vals =[];
 for iChanToPlot = 1:min(20, size(chansToPlot, 1))
-    if  chansToPlot(iChanToPlot)>size(ephysData.templates,3)
-        continue
-    end
     vals(iChanToPlot) = max(abs(squeeze(ephysData.templates(thisUnit, :, chansToPlot(iChanToPlot)))));
     if maxChan == chansToPlot(iChanToPlot)
         set(guiData.maxTemplateWaveformLines, 'XData', (ephysData.waveform_t + (ephysData.channel_positions(chansToPlot(iChanToPlot), 1) - 11) / 10), ...
@@ -370,14 +361,9 @@
             'YData', nan(82, 1));
 
     else
-<<<<<<< HEAD
-        set(guiData.rawWaveformLines(iChanToPlot), 'XData', (ephysData.waveform_t + (ephysData.channel_positions(chansToPlot(iChanToPlot), 1) - 11) / 10), ...
-            'YData', -squeeze(qMetric.rawWaveforms(iCluster).spkMapMean(chansToPlot(iChanToPlot), 1:length(ephysData.waveform_t)))'+ ...
-=======
         set(guiData.rawWaveformLines(iChanToPlot), 'XData', (ephysData.waveform_t +...
             (ephysData.channel_positions(chansToPlot(iChanToPlot), 1) - 11) / 10), ...
             'YData', -squeeze(rawWaveforms.average(iCluster,chansToPlot(iChanToPlot), :))'+ ...
->>>>>>> 1b8e2bd5
             (ephysData.channel_positions(chansToPlot(iChanToPlot), 2) * 10));
     end
 end
@@ -485,7 +471,7 @@
 
 %% 8. plot raw data
 if plotRaw
-    plotSubRaw(guiData.rawPlotH, guiData.rawPlotLines, guiData.rawSpikeLines, memMapData, ephysData, thisUnit, uniqueTemps, iChunk);
+    plotSubRaw(guiData.rawPlotH, guiData.rawPlotLines, guiData.rawSpikeLines, memMapData, ephysData, iCluster, uniqueTemps, iChunk);
 end
 end
 
@@ -498,7 +484,7 @@
 
     %% 8. plot raw data
 
-    plotSubRaw(guiData.rawPlotH, guiData.rawPlotLines, guiData.rawSpikeLines, memMapData, ephysData, thisUnit, uniqueTemps, iChunk);
+    plotSubRaw(guiData.rawPlotH, guiData.rawPlotLines, guiData.rawSpikeLines, memMapData, ephysData, iCluster, uniqueTemps, iChunk);
 
     %% 9. plot template amplitudes and mean f.r. over recording (QQ: add experiment time epochs?)
     % guiData.tempAmpli = tempAmpli;
@@ -554,8 +540,8 @@
     disp('Don''t do that')
     iChunk = 1;
 end
-if length(theseTimesCenter)>20+iChunk
-    firstSpike = theseTimesCenter(iChunk+20) - 0.05; %tenth spike occurance %
+if length(theseTimesCenter)>10+iChunk
+    firstSpike = theseTimesCenter(iChunk+10) - 0.05; %tenth spike occurance %
 else
     firstSpike = theseTimesCenter(iChunk)-0.05; %first spike occurance
 end
@@ -590,10 +576,8 @@
      if ~isempty(theseTimesCenter)
         for iTimes = 1:size(theseTimesCenter, 1)
             if ~any(mod(theseTimesFull(iTimes, :), 1))
-                if ~any(int32(theseTimesFull(iTimes, :))-t(1)<0)
-                    set(rawSpikeLines(iChanToPlot), 'XData', theseTimesFull(iTimes, :),'YData',thisMemMap(iChanToPlot, ...
-                        int32(theseTimesFull(iTimes, :))-t(1)));
-                end
+                set(rawSpikeLines(iChanToPlot), 'XData', theseTimesFull(iTimes, :),'YData',thisMemMap(iChanToPlot, ...
+                    int32(theseTimesFull(iTimes, :))-t(1)));
             end
         end
      end
