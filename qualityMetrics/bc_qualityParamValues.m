function param = bc_qualityParamValues(ephysMetaDir, rawFile, ephysKilosortPath, gain_to_uV, kilosortVersion)
% JF, Load a parameter structure defining extraction and
% classification parameters
% ------
% Inputs
% ------
% ephysMetaDir: dir() structure of the path to your .meta or .oebin meta
%   file
% rawFile: character array defining the path where your uncompressed raw
%   ephys data is
% ------
% Outputs
% ------
% param: matlab structure defining extraction and
% classification parameters (see bc_qualityParamValues for required fields
% and suggested starting values)
% 
if nargin < 5 
    kilosortVersion = 2;
end
param = struct; %initialize structure 

%% calculating quality metrics parameters 
% plotting parameters 
param.plotDetails = 0; % generates a lot of plots, 
    % mainly good if you running through the code line by line to check things,
    % to debug, or to get nice plots for a presentation
param.plotGlobal = 1; % plot summary of quality metrics 
param.verbose = 1; % update user on progress
param.reextractRaw = 0; % re extract raw waveforms or not 

% saving parameters 
param.saveAsTSV = 1; % additionally save outputs in .tsv file - this is 
    % useful if you want to use phy after bombcell: each quality metric value
    % will appear as a column in the Cluster view
param.unitType_for_phy = 1; % whether to save the output of unitType in .tsv file for phy
if nargin < 3
    warning('no ephys kilosort path defined in bc_qualityParamValues, will save output tsv file in the savePath location')
else
    param.ephysKilosortPath = ephysKilosortPath;
end
param.saveMatFileForGUI = 1; % save certain outputs at .mat file - useful for GUI

% duplicate spikes parameters 
param.removeDuplicateSpikes = 1;
param.duplicateSpikeWindow_s = 0.00001; % in seconds 
param.saveSpikes_withoutDuplicates = 1;
param.recomputeDuplicateSpikes = 0;

% amplitude / raw waveform parameters
param.detrendWaveform = 1; % If this is set to 1, each raw extracted spike is
    % detrended (we remove the best straight-fit line from the spike)
    % using MATLAB's builtin function detrend.
param.nRawSpikesToExtract = 100; % how many raw spikes to extract for each unit 
param.saveMultipleRaw = 0; % If you wish to save the nRawSpikesToExtract as well, 
    % currently needed if you want to run unit match https://github.com/EnnyvanBeest/UnitMatch
    % to track chronic cells over days after this
param.decompressData = 0; % whether to decompress .cbin ephys data 
if kilosortVersion == 4
    param.spikeWidth = 61; % width in samples 
else
    param.spikeWidth = 82; % width in samples 
end
param.extractRaw = 1; %whether to extract raw waveforms or not 
param.probeType = 1; % if you are using spikeGLX and your meta file does 
    % not contain information about your probe type for some reason
    % specify it here: '1' for 1.0 (3Bs) and '2' for 2.0 (single or 4-shanks)
    % For additional probe types, make a pull request with more
    % information.  If your spikeGLX meta file contains information about your probe
    % type, or if you are using open ephys, this paramater wil be ignored.

% signal to noise ratio
if kilosortVersion == 4
    param.waveformBaselineNoiseWindow = 10; %time in samples at beginning of times
        % extracted to computer the mean raw waveform - this needs to be before the
        % waveform starts 
else
    param.waveformBaselineNoiseWindow = 20; %time in samples at beginning of times
        % extracted to computer the mean raw waveform - this needs to be before the
        % waveform starts 
end

% refractory period parameters
param.tauR_valuesMin = 2/1000; % refractory period time (s), usually 0.0020. 
    % If this value is different than param.tauR_valuesMax, bombcell will
    % estimate the tauR value taking possible values between :
    % param.tauR_valuesMin:param.tauR_valuesStep:param.tauR_valuesMax
param.tauR_valuesStep = 0.5/1000; % refractory period time (s) steps. Only 
    % used if param.tauR_valuesMin is different from param.tauR_valuesMax
param.tauR_valuesMax = 2/1000; % refractory period time (s), usually 0.0020
param.tauC = 0.1/1000; % censored period time (s) - this is to prevent duplicate spikes 

% percentage spikes missing parameters 
param.computeTimeChunks = 1; % compute fraction refractory period violations 
    % and percent spikes missing for different time chunks 
param.deltaTimeChunk = 360; %time in seconds 

% presence ratio 
param.presenceRatioBinSize = 60; % in seconds 

% drift estimate
param.driftBinSize = 60; % in seconds
param.computeDrift = 0; % whether to compute each units drift. this is a 
    % critically slow step that takes around 2seconds per unit 

% waveform parameters
if kilosortVersion == 4
    param.waveformBaselineWindowStart = 1;
<<<<<<< HEAD
    param.waveformBaselineWindowStop = 10; % in samples 
=======
    param.waveformBaselineWindowStop = 11; % in samples 
>>>>>>> a95ccbd0
else
    param.waveformBaselineWindowStart = 20;
    param.waveformBaselineWindowStop = 30; % in samples 
end
param.minThreshDetectPeaksTroughs = 0.2; % this is multiplied by the max value 
    % in a units waveform to give the minimum prominence to detect peaks using
    % matlab's findpeaks function.
param.firstPeakRatio = 1.1; % if units have an initial peak before the trough,
    % it must be at least firstPeakRatio times larger than the peak after the trough to qualify as a non-somatic unit. 

% recording parameters
param.ephys_sample_rate = 30000; % samples per second
param.nChannels = 385; %number of recorded channels (including any sync channels)
    % recorded in the raw data. This is usually 384 or 385 for neuropixels
    % recordings
param.nSyncChannels = 1;
if  ~isempty(ephysMetaDir)
    param.ephysMetaFile = [ephysMetaDir.folder, filesep, ephysMetaDir.name];
    param.gain_to_uV = NaN;
else
    param.ephysMetaFile = 'NaN';
    param.gain_to_uV = gain_to_uV;
end
param.rawFile = rawFile;

% distance metric parameters
param.computeDistanceMetrics = 0; % whether to compute distance metrics - this can be time consuming 
param.nChannelsIsoDist = 4; % number of nearby channels to use in distance metric computation 


%% classifying units into good/mua/noise parameters 
% whether to classify non-somatic units 
param.splitGoodAndMua_NonSomatic = 0;

% waveform 
param.maxNPeaks = 2; % maximum number of peaks
param.maxNTroughs = 1; % maximum number of troughs
param.somatic = 1; % keep only somatic units, and reject non-somatic ones
param.minWvDuration = 100; % in us
param.maxWvDuration = 1000; % in us
param.minSpatialDecaySlope = -0.003; % in a.u./um
param.maxWvBaselineFraction = 0.3; % maximum absolute value in waveform baseline
    % should not exceed this fraction of the waveform's abolute peak value

% distance metrics
param.isoDmin = 20; % minimum isolation distance value
param.lratioMax = 0.1; % maximum l-ratio value
param.ssMin = NaN; % minimum silhouette score 

% other classification params
param.minAmplitude = 20; % in uV
param.maxRPVviolations = 0.1; % fraction
param.maxPercSpikesMissing = 20; % in percentage
param.minNumSpikes = 300; % number of spikes
param.maxDrift = 100;
param.minPresenceRatio = 0.7;
param.minSNR = 0.1;

end
<|MERGE_RESOLUTION|>--- conflicted
+++ resolved
@@ -1,172 +1,168 @@
-function param = bc_qualityParamValues(ephysMetaDir, rawFile, ephysKilosortPath, gain_to_uV, kilosortVersion)
-% JF, Load a parameter structure defining extraction and
-% classification parameters
-% ------
-% Inputs
-% ------
-% ephysMetaDir: dir() structure of the path to your .meta or .oebin meta
-%   file
-% rawFile: character array defining the path where your uncompressed raw
-%   ephys data is
-% ------
-% Outputs
-% ------
-% param: matlab structure defining extraction and
-% classification parameters (see bc_qualityParamValues for required fields
-% and suggested starting values)
-% 
-if nargin < 5 
-    kilosortVersion = 2;
-end
-param = struct; %initialize structure 
-
-%% calculating quality metrics parameters 
-% plotting parameters 
-param.plotDetails = 0; % generates a lot of plots, 
-    % mainly good if you running through the code line by line to check things,
-    % to debug, or to get nice plots for a presentation
-param.plotGlobal = 1; % plot summary of quality metrics 
-param.verbose = 1; % update user on progress
-param.reextractRaw = 0; % re extract raw waveforms or not 
-
-% saving parameters 
-param.saveAsTSV = 1; % additionally save outputs in .tsv file - this is 
-    % useful if you want to use phy after bombcell: each quality metric value
-    % will appear as a column in the Cluster view
-param.unitType_for_phy = 1; % whether to save the output of unitType in .tsv file for phy
-if nargin < 3
-    warning('no ephys kilosort path defined in bc_qualityParamValues, will save output tsv file in the savePath location')
-else
-    param.ephysKilosortPath = ephysKilosortPath;
-end
-param.saveMatFileForGUI = 1; % save certain outputs at .mat file - useful for GUI
-
-% duplicate spikes parameters 
-param.removeDuplicateSpikes = 1;
-param.duplicateSpikeWindow_s = 0.00001; % in seconds 
-param.saveSpikes_withoutDuplicates = 1;
-param.recomputeDuplicateSpikes = 0;
-
-% amplitude / raw waveform parameters
-param.detrendWaveform = 1; % If this is set to 1, each raw extracted spike is
-    % detrended (we remove the best straight-fit line from the spike)
-    % using MATLAB's builtin function detrend.
-param.nRawSpikesToExtract = 100; % how many raw spikes to extract for each unit 
-param.saveMultipleRaw = 0; % If you wish to save the nRawSpikesToExtract as well, 
-    % currently needed if you want to run unit match https://github.com/EnnyvanBeest/UnitMatch
-    % to track chronic cells over days after this
-param.decompressData = 0; % whether to decompress .cbin ephys data 
-if kilosortVersion == 4
-    param.spikeWidth = 61; % width in samples 
-else
-    param.spikeWidth = 82; % width in samples 
-end
-param.extractRaw = 1; %whether to extract raw waveforms or not 
-param.probeType = 1; % if you are using spikeGLX and your meta file does 
-    % not contain information about your probe type for some reason
-    % specify it here: '1' for 1.0 (3Bs) and '2' for 2.0 (single or 4-shanks)
-    % For additional probe types, make a pull request with more
-    % information.  If your spikeGLX meta file contains information about your probe
-    % type, or if you are using open ephys, this paramater wil be ignored.
-
-% signal to noise ratio
-if kilosortVersion == 4
-    param.waveformBaselineNoiseWindow = 10; %time in samples at beginning of times
-        % extracted to computer the mean raw waveform - this needs to be before the
-        % waveform starts 
-else
-    param.waveformBaselineNoiseWindow = 20; %time in samples at beginning of times
-        % extracted to computer the mean raw waveform - this needs to be before the
-        % waveform starts 
-end
-
-% refractory period parameters
-param.tauR_valuesMin = 2/1000; % refractory period time (s), usually 0.0020. 
-    % If this value is different than param.tauR_valuesMax, bombcell will
-    % estimate the tauR value taking possible values between :
-    % param.tauR_valuesMin:param.tauR_valuesStep:param.tauR_valuesMax
-param.tauR_valuesStep = 0.5/1000; % refractory period time (s) steps. Only 
-    % used if param.tauR_valuesMin is different from param.tauR_valuesMax
-param.tauR_valuesMax = 2/1000; % refractory period time (s), usually 0.0020
-param.tauC = 0.1/1000; % censored period time (s) - this is to prevent duplicate spikes 
-
-% percentage spikes missing parameters 
-param.computeTimeChunks = 1; % compute fraction refractory period violations 
-    % and percent spikes missing for different time chunks 
-param.deltaTimeChunk = 360; %time in seconds 
-
-% presence ratio 
-param.presenceRatioBinSize = 60; % in seconds 
-
-% drift estimate
-param.driftBinSize = 60; % in seconds
-param.computeDrift = 0; % whether to compute each units drift. this is a 
-    % critically slow step that takes around 2seconds per unit 
-
-% waveform parameters
-if kilosortVersion == 4
-    param.waveformBaselineWindowStart = 1;
-<<<<<<< HEAD
-    param.waveformBaselineWindowStop = 10; % in samples 
-=======
-    param.waveformBaselineWindowStop = 11; % in samples 
->>>>>>> a95ccbd0
-else
-    param.waveformBaselineWindowStart = 20;
-    param.waveformBaselineWindowStop = 30; % in samples 
-end
-param.minThreshDetectPeaksTroughs = 0.2; % this is multiplied by the max value 
-    % in a units waveform to give the minimum prominence to detect peaks using
-    % matlab's findpeaks function.
-param.firstPeakRatio = 1.1; % if units have an initial peak before the trough,
-    % it must be at least firstPeakRatio times larger than the peak after the trough to qualify as a non-somatic unit. 
-
-% recording parameters
-param.ephys_sample_rate = 30000; % samples per second
-param.nChannels = 385; %number of recorded channels (including any sync channels)
-    % recorded in the raw data. This is usually 384 or 385 for neuropixels
-    % recordings
-param.nSyncChannels = 1;
-if  ~isempty(ephysMetaDir)
-    param.ephysMetaFile = [ephysMetaDir.folder, filesep, ephysMetaDir.name];
-    param.gain_to_uV = NaN;
-else
-    param.ephysMetaFile = 'NaN';
-    param.gain_to_uV = gain_to_uV;
-end
-param.rawFile = rawFile;
-
-% distance metric parameters
-param.computeDistanceMetrics = 0; % whether to compute distance metrics - this can be time consuming 
-param.nChannelsIsoDist = 4; % number of nearby channels to use in distance metric computation 
-
-
-%% classifying units into good/mua/noise parameters 
-% whether to classify non-somatic units 
-param.splitGoodAndMua_NonSomatic = 0;
-
-% waveform 
-param.maxNPeaks = 2; % maximum number of peaks
-param.maxNTroughs = 1; % maximum number of troughs
-param.somatic = 1; % keep only somatic units, and reject non-somatic ones
-param.minWvDuration = 100; % in us
-param.maxWvDuration = 1000; % in us
-param.minSpatialDecaySlope = -0.003; % in a.u./um
-param.maxWvBaselineFraction = 0.3; % maximum absolute value in waveform baseline
-    % should not exceed this fraction of the waveform's abolute peak value
-
-% distance metrics
-param.isoDmin = 20; % minimum isolation distance value
-param.lratioMax = 0.1; % maximum l-ratio value
-param.ssMin = NaN; % minimum silhouette score 
-
-% other classification params
-param.minAmplitude = 20; % in uV
-param.maxRPVviolations = 0.1; % fraction
-param.maxPercSpikesMissing = 20; % in percentage
-param.minNumSpikes = 300; % number of spikes
-param.maxDrift = 100;
-param.minPresenceRatio = 0.7;
-param.minSNR = 0.1;
-
-end
+function param = bc_qualityParamValues(ephysMetaDir, rawFile, ephysKilosortPath, gain_to_uV, kilosortVersion)
+% JF, Load a parameter structure defining extraction and
+% classification parameters
+% ------
+% Inputs
+% ------
+% ephysMetaDir: dir() structure of the path to your .meta or .oebin meta
+%   file
+% rawFile: character array defining the path where your uncompressed raw
+%   ephys data is
+% ------
+% Outputs
+% ------
+% param: matlab structure defining extraction and
+% classification parameters (see bc_qualityParamValues for required fields
+% and suggested starting values)
+% 
+if nargin < 5 
+    kilosortVersion = 2;
+end
+param = struct; %initialize structure 
+
+%% calculating quality metrics parameters 
+% plotting parameters 
+param.plotDetails = 0; % generates a lot of plots, 
+    % mainly good if you running through the code line by line to check things,
+    % to debug, or to get nice plots for a presentation
+param.plotGlobal = 1; % plot summary of quality metrics 
+param.verbose = 1; % update user on progress
+param.reextractRaw = 0; % re extract raw waveforms or not 
+
+% saving parameters 
+param.saveAsTSV = 1; % additionally save outputs in .tsv file - this is 
+    % useful if you want to use phy after bombcell: each quality metric value
+    % will appear as a column in the Cluster view
+param.unitType_for_phy = 1; % whether to save the output of unitType in .tsv file for phy
+if nargin < 3
+    warning('no ephys kilosort path defined in bc_qualityParamValues, will save output tsv file in the savePath location')
+else
+    param.ephysKilosortPath = ephysKilosortPath;
+end
+param.saveMatFileForGUI = 1; % save certain outputs at .mat file - useful for GUI
+
+% duplicate spikes parameters 
+param.removeDuplicateSpikes = 1;
+param.duplicateSpikeWindow_s = 0.00001; % in seconds 
+param.saveSpikes_withoutDuplicates = 1;
+param.recomputeDuplicateSpikes = 0;
+
+% amplitude / raw waveform parameters
+param.detrendWaveform = 1; % If this is set to 1, each raw extracted spike is
+    % detrended (we remove the best straight-fit line from the spike)
+    % using MATLAB's builtin function detrend.
+param.nRawSpikesToExtract = 100; % how many raw spikes to extract for each unit 
+param.saveMultipleRaw = 0; % If you wish to save the nRawSpikesToExtract as well, 
+    % currently needed if you want to run unit match https://github.com/EnnyvanBeest/UnitMatch
+    % to track chronic cells over days after this
+param.decompressData = 0; % whether to decompress .cbin ephys data 
+if kilosortVersion == 4
+    param.spikeWidth = 61; % width in samples 
+else
+    param.spikeWidth = 82; % width in samples 
+end
+param.extractRaw = 1; %whether to extract raw waveforms or not 
+param.probeType = 1; % if you are using spikeGLX and your meta file does 
+    % not contain information about your probe type for some reason
+    % specify it here: '1' for 1.0 (3Bs) and '2' for 2.0 (single or 4-shanks)
+    % For additional probe types, make a pull request with more
+    % information.  If your spikeGLX meta file contains information about your probe
+    % type, or if you are using open ephys, this paramater wil be ignored.
+
+% signal to noise ratio
+if kilosortVersion == 4
+    param.waveformBaselineNoiseWindow = 10; %time in samples at beginning of times
+        % extracted to computer the mean raw waveform - this needs to be before the
+        % waveform starts 
+else
+    param.waveformBaselineNoiseWindow = 20; %time in samples at beginning of times
+        % extracted to computer the mean raw waveform - this needs to be before the
+        % waveform starts 
+end
+
+% refractory period parameters
+param.tauR_valuesMin = 2/1000; % refractory period time (s), usually 0.0020. 
+    % If this value is different than param.tauR_valuesMax, bombcell will
+    % estimate the tauR value taking possible values between :
+    % param.tauR_valuesMin:param.tauR_valuesStep:param.tauR_valuesMax
+param.tauR_valuesStep = 0.5/1000; % refractory period time (s) steps. Only 
+    % used if param.tauR_valuesMin is different from param.tauR_valuesMax
+param.tauR_valuesMax = 2/1000; % refractory period time (s), usually 0.0020
+param.tauC = 0.1/1000; % censored period time (s) - this is to prevent duplicate spikes 
+
+% percentage spikes missing parameters 
+param.computeTimeChunks = 1; % compute fraction refractory period violations 
+    % and percent spikes missing for different time chunks 
+param.deltaTimeChunk = 360; %time in seconds 
+
+% presence ratio 
+param.presenceRatioBinSize = 60; % in seconds 
+
+% drift estimate
+param.driftBinSize = 60; % in seconds
+param.computeDrift = 0; % whether to compute each units drift. this is a 
+    % critically slow step that takes around 2seconds per unit 
+
+% waveform parameters
+if kilosortVersion == 4
+    param.waveformBaselineWindowStart = 1;
+    param.waveformBaselineWindowStop = 11; % in samples 
+else
+    param.waveformBaselineWindowStart = 20;
+    param.waveformBaselineWindowStop = 30; % in samples 
+end
+param.minThreshDetectPeaksTroughs = 0.2; % this is multiplied by the max value 
+    % in a units waveform to give the minimum prominence to detect peaks using
+    % matlab's findpeaks function.
+param.firstPeakRatio = 1.1; % if units have an initial peak before the trough,
+    % it must be at least firstPeakRatio times larger than the peak after the trough to qualify as a non-somatic unit. 
+
+% recording parameters
+param.ephys_sample_rate = 30000; % samples per second
+param.nChannels = 385; %number of recorded channels (including any sync channels)
+    % recorded in the raw data. This is usually 384 or 385 for neuropixels
+    % recordings
+param.nSyncChannels = 1;
+if  ~isempty(ephysMetaDir)
+    param.ephysMetaFile = [ephysMetaDir.folder, filesep, ephysMetaDir.name];
+    param.gain_to_uV = NaN;
+else
+    param.ephysMetaFile = 'NaN';
+    param.gain_to_uV = gain_to_uV;
+end
+param.rawFile = rawFile;
+
+% distance metric parameters
+param.computeDistanceMetrics = 0; % whether to compute distance metrics - this can be time consuming 
+param.nChannelsIsoDist = 4; % number of nearby channels to use in distance metric computation 
+
+
+%% classifying units into good/mua/noise parameters 
+% whether to classify non-somatic units 
+param.splitGoodAndMua_NonSomatic = 0;
+
+% waveform 
+param.maxNPeaks = 2; % maximum number of peaks
+param.maxNTroughs = 1; % maximum number of troughs
+param.somatic = 1; % keep only somatic units, and reject non-somatic ones
+param.minWvDuration = 100; % in us
+param.maxWvDuration = 1000; % in us
+param.minSpatialDecaySlope = -0.003; % in a.u./um
+param.maxWvBaselineFraction = 0.3; % maximum absolute value in waveform baseline
+    % should not exceed this fraction of the waveform's abolute peak value
+
+% distance metrics
+param.isoDmin = 20; % minimum isolation distance value
+param.lratioMax = 0.1; % maximum l-ratio value
+param.ssMin = NaN; % minimum silhouette score 
+
+% other classification params
+param.minAmplitude = 20; % in uV
+param.maxRPVviolations = 0.1; % fraction
+param.maxPercSpikesMissing = 20; % in percentage
+param.minNumSpikes = 300; % number of spikes
+param.maxDrift = 100;
+param.minPresenceRatio = 0.7;
+param.minSNR = 0.1;
+
+end